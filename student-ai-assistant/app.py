--- conflicted
+++ resolved
@@ -14,12 +14,10 @@
 from search_utils import AzureSearchClient, get_relevant_context
 from mongodb_utils import MongoDBClient
 from journal_utils import JournalExtractor
-<<<<<<< HEAD
 from motivational_utils import motivational , get_values
-=======
 from timetable_agent import TimetableAgentSystem
 
->>>>>>> 1f8f8ff8
+
 # Configure logging
 logging.basicConfig(level=logging.INFO)
 logger = logging.getLogger(__name__)
@@ -465,12 +463,5 @@
     if mongodb_client:
         mongodb_client.close()
 
-<<<<<<< HEAD
-if __name__ == '__main__':
-    app.run(debug=app.config['DEBUG'])
-
-
-=======
 if (__name__ == '__main__'):
-    app.run(debug=app.config['DEBUG'])
->>>>>>> 1f8f8ff8
+    app.run(debug=app.config['DEBUG'])