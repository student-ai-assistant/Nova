--- conflicted
+++ resolved
@@ -192,12 +192,8 @@
 
     for paper in query_semantic_scholar(query, NUM_SEARCH_RESULTS):
         try:
-<<<<<<< HEAD
             fname = paper['title'].replace(' ', '_')
-=======
-            fname = paper['title'].replace(' ', '_') 
             fname = sanitize_filename(fname)
->>>>>>> 7fe09f73
             paper_folder = os.path.join(PAPER_SAVE_DIR, fname)
             os.makedirs(paper_folder, exist_ok=True)
             out_path = os.path.join(paper_folder, f"paper.pdf")
